--- conflicted
+++ resolved
@@ -37,7 +37,6 @@
 type LocalConnection struct {
 	sync.RWMutex
 	RemoteConnection
-<<<<<<< HEAD
 	TCPConn           *net.TCPConn
 	tcpSender         TCPSender
 	remoteUDPAddr     *net.UDPAddr
@@ -58,29 +57,7 @@
 	Router            *Router
 	uid               uint64
 	queryChan         chan<- *ConnectionInteraction
-=======
-	TCPConn            *net.TCPConn
-	tcpSender          TCPSender
-	remoteUDPAddr      *net.UDPAddr
-	receivedHeartbeat  bool
-	stackFrag          bool
-	effectivePMTU      int
-	SessionKey         *[32]byte
-	establishedTimeout *time.Timer
-	heartbeatFrame     *ForwardedFrame
-	heartbeat          *time.Ticker
-	fragTest           *time.Ticker
-	forwardChan        chan<- *ForwardedFrame
-	forwardChanDF      chan<- *ForwardedFrame
-	stopForward        chan<- interface{}
-	stopForwardDF      chan<- interface{}
-	verifyPMTU         chan<- int
-	Decryptor          Decryptor
-	Router             *Router
-	uid                uint64
-	queryChan          chan<- *ConnectionInteraction
-	finished           <-chan struct{} // closed to signal that queryLoop has finished
->>>>>>> c74ffe63
+	finished          <-chan struct{} // closed to signal that queryLoop has finished
 }
 
 type ConnectionInteraction struct {
